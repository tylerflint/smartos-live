// Copyright 2015 Joyent, Inc.  All rights reserved.

var assert = require('assert');
var async = require('/usr/node/node_modules/async');
var bunyan = require('/usr/vm/node_modules/bunyan');
var execFile = require('child_process').execFile;
var fs = require('fs');
var VM = require('/usr/vm/node_modules/VM');
var vmtest = require('../common/vmtest.js');

// this puts test stuff in global, so we need to tell jsl about that:
/* jsl:import ../node_modules/nodeunit-plus/index.js */
require('nodeunit-plus');

// TODO: logger that errors when message >= WARN
var log = bunyan.createLogger({
    level: 'error',
    name: 'test-indestructible',
    serializers: bunyan.stdSerializers
});

VM.loglevel = 'DEBUG';

var current_vm_aborted;
var DELETE_TIMEOUT = 30000;
var image_uuid = vmtest.CURRENT_SMARTOS_UUID;
var vm_uuid;
var vm_vmobj;

var PAYLOADS = {
    zoneroot_only: {
        alias: 'test-indestructible-' + process.pid,
        brand: 'joyent-minimal',
        image_uuid: image_uuid,
        do_not_inventory: true
    }, zoneroot_indestructible: {
        alias: 'test-indestructible-' + process.pid,
        brand: 'joyent-minimal',
        image_uuid: image_uuid,
        do_not_inventory: true,
        indestructible_zoneroot: true
    }, delegated: {
        alias: 'test-indestructible-' + process.pid,
        brand: 'joyent-minimal',
        image_uuid: image_uuid,
        do_not_inventory: true,
        delegate_dataset: true
    }, delegated_indestructible: {
        alias: 'test-indestructible-' + process.pid,
        brand: 'joyent-minimal',
        image_uuid: image_uuid,
        do_not_inventory: true,
        delegate_dataset: true,
        indestructible_delegated: true
    }, totally_indestructible: {
        alias: 'test-indestructible-' + process.pid,
        brand: 'joyent-minimal',
        image_uuid: image_uuid,
        do_not_inventory: true,
        delegate_dataset: true,
        indestructible_delegated: true,
        indestructible_zoneroot: true
    }
};


function changeIndestructibility(t, uuid, flag, value, callback)
{
    var expected = {};
    var payload = {};

    payload[flag] = value;
    expected[flag] = value;

    if (expected[flag] === false) {
        expected[flag] = undefined;
    }

    VM.update(uuid, payload, function (err) {
        t.ok(!err, 'update VM: ' + (err ? err.message : 'success'));
        if (err) {
            t.end();
            callback();
            return;
        }

        checkFlags(t, uuid, expected, callback);
    });
}

function checkFlags(t, uuid, expected, callback)
{
    VM.load(uuid, function (err, vmobj) {
        t.ok(!err, 'load VM: ' + (err ? err.message : 'success'));
        if (err) {
            callback();
            return;
        }

        Object.keys(expected).forEach(function (key) {
            t.equal(vmobj[key], expected[key], key + ' is: [' + vmobj[key]
                + '] expected: [' + expected[key] + ']');
        });

        callback();
    });
}

function createTestVM(t, payload_name, callback)
{
    assert(PAYLOADS.hasOwnProperty(payload_name));

    // new VM, start with not aborted
    current_vm_aborted = false;

    VM.create(PAYLOADS[payload_name], function (err, vmobj) {
        if (err) {
            current_vm_aborted = true;
            t.ok(false, 'error creating VM: ' + err.message);
            callback(err);
            return;
        }
        vm_uuid = vmobj.uuid;
        t.ok(true, 'created VM: ' + vm_uuid);
        VM.load(vm_uuid, function (load_err, obj) {
            t.ok(!load_err, 'load VM: '
                + (load_err ? load_err.message : 'success'));
            if (!load_err) {
                vm_vmobj = obj;
            }
            callback(load_err);
        });
    });
}

function zfs(args, zlog, callback)
{
    var cmd = '/usr/sbin/zfs';

    assert(zlog, 'no logger passed to zfs()');

    zlog.debug(cmd + ' ' + args.join(' '));
    execFile(cmd, args, function (error, stdout, stderr) {
        if (error) {
            callback(error, {'stdout': stdout, 'stderr': stderr});
        } else {
            callback(null, {'stdout': stdout, 'stderr': stderr});
        }
    });
}


/*
 * Test that we can create a standard zone with no delegated dataset and make
 * zoneroot indestructible. Prove that destruction fails with the appropriate
 * message and that destruction succeeds after removing the
 * indestructible_zoneroot flag.
 */

test('create zoneroot_only VM', function (t) {
    createTestVM(t, 'zoneroot_only', function (err) {
        t.end();
    });
});

test('make zoneroot_only VM indestructible', function (t) {
    if (current_vm_aborted) {
        t.ok(false, 'current VM aborted, skipping');
        t.end();
        return;
    }
    changeIndestructibility(t, vm_uuid, 'indestructible_zoneroot', true,
        function () {
            t.end();
        }
    );
});

test('attempt to delete zoneroot_only VM', function (t) {
    var timeout;

    if (current_vm_aborted) {
        t.ok(false, 'current VM aborted, skipping');
        t.end();
        return;
    }

    timeout = setTimeout(function () {
        t.ok(false, 'timed out attempting to delete zoneroot_only VM');
        t.end();
    }, DELETE_TIMEOUT);

    if (vm_uuid) {
        // should fail!
        VM.delete(vm_uuid, function (err) {
            t.ok(err && err.message.match(/indestructible_zoneroot is set/),
                'delete: ' + (err ? err.message : 'succeeded'));
            clearTimeout(timeout);
            t.end();
        });
    } else {
        t.ok(false, 'no VM to delete');
        t.end();
    }
});

// manually remove the hold, so zoneroot has snapshot but 0 holds
test('manually remove zoneroot_only VM @indestructible hold', function (t) {
    var snapshot = vm_vmobj.zfs_filesystem + '@indestructible';
    if (current_vm_aborted) {
        t.ok(false, 'current VM aborted, skipping');
        t.end();
        return;
    }
    zfs(['release', 'do_not_destroy', snapshot], log, function (err, res) {
        t.ok(!err, 'release snapshot: ' + (err ? err.message : 'success'));
        t.end();
    });
});

test('make zoneroot_only VM destructible', function (t) {
    if (current_vm_aborted) {
        t.ok(false, 'current VM aborted, skipping');
        t.end();
        return;
    }
    changeIndestructibility(t, vm_uuid, 'indestructible_zoneroot', false,
        function () {
            t.end();
        }
    );
});

test('delete zoneroot_only VM', function (t) {
    var timeout;

    // on destroy we ignore current_vm_aborted because we want to destroy anyway
    // if it exists. If we don't future tests might fail because this is here.
    if (vm_uuid) {
        timeout = setTimeout(function () {
            t.ok(false, 'timed out deleting zoneroot_only VM');
            t.end();
        }, DELETE_TIMEOUT);

        VM.delete(vm_uuid, function (err) {
            t.ok(!err, 'delete VM: ' + (err ? err.message : 'success'));
            clearTimeout(timeout);
            t.end();
        });
    } else {
        t.ok(false, 'no VM to delete');
        t.end();
    }
});


/*
 * Same test as above, but verifies we can create a VM with the
 * indestructible_zoneroot flag set on create.
 */

test('create zoneroot_indestructible VM', function (t) {
    createTestVM(t, 'zoneroot_indestructible', function (err) {
        if (err) {
            t.end();
            return;
        }
        checkFlags(t, vm_uuid, {indestructible_zoneroot: true},
            function () {
                t.end();
            }
        );
    });
});

test('attempt to delete zoneroot_indestructible VM', function (t) {
    var timeout;

    if (current_vm_aborted) {
        t.ok(false, 'current VM aborted, skipping');
        t.end();
        return;
    }

    timeout = setTimeout(function () {
<<<<<<< HEAD
        t.ok(false, 'timed out attempting to delete zoneroot_indestructible VM');
=======
        t.ok(false,
            'timed out attempting to delete zoneroot_indestructible VM');
>>>>>>> e25c92e0
        t.end();
    }, DELETE_TIMEOUT);

    VM.delete(vm_uuid, function (err) {
        // should fail!
        t.ok(err && err.message.match(/indestructible_zoneroot is set/),
            'delete: ' + (err ? err.message : 'succeeded'));
        clearTimeout(timeout);
        t.end();
    });
});

test('attempt to reprovision zoneroot_indestructible VM', function (t) {
    if (current_vm_aborted) {
        t.ok(false, 'current VM aborted, skipping');
        t.end();
        return;
    }

    VM.reprovision(vm_uuid, {image_uuid: vm_vmobj.image_uuid}, {log: log},
        function (err) {
            // should fail!
            t.ok(err && err.message.match(/indestructible_zoneroot is set/),
                'reprovision: ' + (err ? err.message : 'succeeded'));
            t.end();
        }
    );
});

// add additional hold to ensure that making destructible really does
test('add additional hold to zoneroot_indestructible VM', function (t) {
    var snapshot = vm_vmobj.zfs_filesystem + '@indestructible';
    if (current_vm_aborted) {
        t.ok(false, 'current VM aborted, skipping');
        t.end();
        return;
    }
    zfs(['hold', 'vm_tests_want_to_break_things', snapshot], log,
        function (err, res) {
            t.ok(!err, 'hold snapshot: ' + (err ? err.message : 'success'));
            t.end();
        }
    );
});

test('make zoneroot_indestructible VM destructible', function (t) {
    if (current_vm_aborted) {
        t.ok(false, 'current VM aborted, skipping');
        t.end();
        return;
    }
    changeIndestructibility(t, vm_uuid, 'indestructible_zoneroot', false,
        function () {
            t.end();
        }
    );
});

test('delete zoneroot_indestructible VM', function (t) {
    var timeout;

    // on destroy we ignore current_vm_aborted because we want to destroy anyway
    // if it exists. If we don't future tests might fail because this is here.
    if (vm_uuid) {
        timeout = setTimeout(function () {
            t.ok(false, 'timed out deleting zoneroot_indestructible VM');
            t.end();
        }, DELETE_TIMEOUT);

        VM.delete(vm_uuid, function (err) {
            t.ok(!err, 'delete VM: ' + (err ? err.message : 'success'));
            clearTimeout(timeout);
            t.end();
        });
    } else {
        t.ok(false, 'no VM to delete');
        t.end();
    }
});


/*
 * Test that a VM created with a delegated dataset can have that delegated
 * dataset made indestructible with indestructible_delegated flag and that doing
 * so in fact prevents destruction.
 */

test('create delegated VM', function (t) {
    createTestVM(t, 'delegated', function (err) {
        t.end();
    });
});

test('make delegated VM indestructible', function (t) {
    if (current_vm_aborted) {
        t.ok(false, 'current VM aborted, skipping');
        t.end();
        return;
    }
    changeIndestructibility(t, vm_uuid, 'indestructible_delegated', true,
        function () {
            t.end();
        }
    );
});

test('attempt to delete delegated VM', function (t) {
    var timeout;

    if (current_vm_aborted) {
        t.ok(false, 'current VM aborted, skipping');
        t.end();
        return;
    }

    if (vm_uuid) {
        timeout = setTimeout(function () {
            t.ok(false, 'timed out attempting to delete delegated VM');
            t.end();
        }, DELETE_TIMEOUT);

        VM.delete(vm_uuid, function (err) {
            // should fail!
            t.ok(err && err.message.match(/indestructible_delegated is set/),
                'delete: ' + (err ? err.message : 'succeeded'));
            clearTimeout(timeout);
            t.end();
        });
    } else {
        t.ok(false, 'no VM to delete');
        t.end();
    }
});

test('attempt to reprovision delegated VM', function (t) {
    if (current_vm_aborted) {
        t.ok(false, 'current VM aborted, skipping');
        t.end();
        return;
    }

    VM.reprovision(vm_uuid, {image_uuid: vm_vmobj.image_uuid}, {log: log},
        function (err) {
            /*
             * should succeed, since we have indestructible_delegated but not
             * indestructible_zoneroot
             */
            t.ok(!err, 'reprovision: ' + (err ? err.message : 'succeeded'));
            t.end();
        }
    );
});

test('make delegated VM destructible', function (t) {
    if (current_vm_aborted) {
        t.ok(false, 'current VM aborted, skipping');
        t.end();
        return;
    }
    changeIndestructibility(t, vm_uuid, 'indestructible_delegated', false,
        function () {
            t.end();
        }
    );
});

test('delete delegated VM', function (t) {
    var timeout;

    // on destroy we ignore current_vm_aborted because we want to destroy anyway
    // if it exists. If we don't future tests might fail because this is here.
    if (vm_uuid) {
        timeout = setTimeout(function () {
            t.ok(false, 'timed out deleting delegated VM');
            t.end();
        }, DELETE_TIMEOUT);

        VM.delete(vm_uuid, function (err) {
            t.ok(!err, 'delete VM: ' + (err ? err.message : 'success'));
            clearTimeout(timeout);
            t.end();
        });
    } else {
        t.ok(false, 'no VM to delete');
        t.end();
    }
});


/*
 * Same test as above except in this case the delegated dataset is made
 * indestructible on creation rather than after-the-fact.
 */

test('create delegated_indestructible VM', function (t) {
    createTestVM(t, 'delegated_indestructible', function (err) {
        if (err) {
            t.end();
            return;
        }

        checkFlags(t, vm_uuid, {indestructible_delegated: true},
            function () {
                t.end();
            }
        );
    });
});

test('attempt to delete delegated_indestructible VM', function (t) {
    var timeout;

    if (current_vm_aborted) {
        t.ok(false, 'current VM aborted, skipping');
        t.end();
        return;
    }

    if (vm_uuid) {
        timeout = setTimeout(function () {
<<<<<<< HEAD
            t.ok(false, 'timed out attempting to delete delegated_indestructible VM');
=======
            t.ok(false,
                'timed out attempting to delete delegated_indestructible VM');
>>>>>>> e25c92e0
            t.end();
        }, DELETE_TIMEOUT);

        VM.delete(vm_uuid, function (err) {
            // should fail!
            t.ok(err && err.message.match(/indestructible_delegated is set/),
                'delete: ' + (err ? err.message : 'succeeded'));
            clearTimeout(timeout);
            t.end();
        });
    } else {
        t.ok(false, 'no VM to delete');
        t.end();
    }
});

test('make delegated_indestructible VM destructible', function (t) {
    if (current_vm_aborted) {
        t.ok(false, 'current VM aborted, skipping');
        t.end();
        return;
    }
    changeIndestructibility(t, vm_uuid, 'indestructible_delegated', false,
        function () {
            t.end();
        }
    );
});

test('delete delegated_indestructible VM', function (t) {
    var timeout;

    // on destroy we ignore current_vm_aborted because we want to destroy anyway
    // if it exists. If we don't future tests might fail because this is here.
    if (vm_uuid) {
        timeout = setTimeout(function () {
            t.ok(false, 'timed out deleting delegated_indestructible VM');
            t.end();
        }, DELETE_TIMEOUT);

        VM.delete(vm_uuid, function (err) {
            t.ok(!err, 'delete VM: ' + (err ? err.message : 'success'));
            clearTimeout(timeout);
            t.end();
        });
    } else {
        t.ok(false, 'no VM to delete');
        t.end();
    }
});


/*
 * Test that zone created with delegated dataset and both zoneroot and delegated
 * marked as indestructible, cannot be deleted until both flags are removed.
 */

test('create totally_indestructible VM', function (t) {
    createTestVM(t, 'totally_indestructible', function (err) {
        if (err) {
            t.end();
            return;
        }
        checkFlags(t, vm_uuid, {
            indestructible_delegated: true,
            indestructible_zoneroot: true
        }, function () {
            t.end();
        });
    });
});

test('attempt #1 to delete totally_indestructible VM', function (t) {
    var timeout;

    if (current_vm_aborted) {
        t.ok(false, 'current VM aborted, skipping');
        t.end();
        return;
    }

    if (vm_uuid) {
        timeout = setTimeout(function () {
<<<<<<< HEAD
            t.ok(false, 'timed out attempting to delete totally_indestructible VM');
=======
            t.ok(false,
                'timed out attempting to delete totally_indestructible VM');
>>>>>>> e25c92e0
            t.end();
        }, DELETE_TIMEOUT);

        VM.delete(vm_uuid, function (err) {
            // should fail!
            t.ok(err && err.message.match(/indestructible_zoneroot is set/),
                'delete: ' + (err ? err.message : 'succeeded'));
            clearTimeout(timeout);
            t.end();
        });
    } else {
        t.ok(false, 'no VM to delete');
        t.end();
    }
});

test('make totally_indestructible VM\'s zoneroot destructible', function (t) {
    if (current_vm_aborted) {
        t.ok(false, 'current VM aborted, skipping');
        t.end();
        return;
    }
    changeIndestructibility(t, vm_uuid, 'indestructible_zoneroot', false,
        function () {
            t.end();
        }
    );
});

test('attempt #2 to delete totally_indestructible VM', function (t) {
    var timeout;

    if (current_vm_aborted) {
        t.ok(false, 'current VM aborted, skipping');
        t.end();
        return;
    }

    if (vm_uuid) {
        timeout = setTimeout(function () {
<<<<<<< HEAD
            t.ok(false, 'timed out attempting to delete totally_indestructible VM');
=======
            t.ok(false,
                'timed out attempting to delete totally_indestructible VM');
>>>>>>> e25c92e0
            t.end();
        }, DELETE_TIMEOUT);

        VM.delete(vm_uuid, function (err) {
            // should fail!
            t.ok(err && err.message.match(/indestructible_delegated is set/),
                'delete: ' + (err ? err.message : 'succeeded'));
            clearTimeout(timeout);
            t.end();
        });
    } else {
        t.ok(false, 'no VM to delete');
        t.end();
    }
});

test('make totally_indestructible VM\'s delegated destructible', function (t) {
    if (current_vm_aborted) {
        t.ok(false, 'current VM aborted, skipping');
        t.end();
        return;
    }
    changeIndestructibility(t, vm_uuid, 'indestructible_delegated', false,
        function () {
            t.end();
        }
    );
});

test('delete totally_indestructible VM', function (t) {
    var timeout;

    // on destroy we ignore current_vm_aborted because we want to destroy anyway
    // if it exists. If we don't future tests might fail because this is here.
    if (vm_uuid) {
        timeout = setTimeout(function () {
            t.ok(false, 'timed out deleting totally_indestructible VM');
            t.end();
        }, DELETE_TIMEOUT);

        VM.delete(vm_uuid, function (err) {
            t.ok(!err, 'delete VM: ' + (err ? err.message : 'success'));
            clearTimeout(timeout);
            t.end();
        });
    } else {
        t.ok(false, 'no VM to delete');
        t.end();
    }
});<|MERGE_RESOLUTION|>--- conflicted
+++ resolved
@@ -283,12 +283,8 @@
     }
 
     timeout = setTimeout(function () {
-<<<<<<< HEAD
-        t.ok(false, 'timed out attempting to delete zoneroot_indestructible VM');
-=======
         t.ok(false,
             'timed out attempting to delete zoneroot_indestructible VM');
->>>>>>> e25c92e0
         t.end();
     }, DELETE_TIMEOUT);
 
@@ -509,12 +505,8 @@
 
     if (vm_uuid) {
         timeout = setTimeout(function () {
-<<<<<<< HEAD
-            t.ok(false, 'timed out attempting to delete delegated_indestructible VM');
-=======
             t.ok(false,
                 'timed out attempting to delete delegated_indestructible VM');
->>>>>>> e25c92e0
             t.end();
         }, DELETE_TIMEOUT);
 
@@ -598,12 +590,8 @@
 
     if (vm_uuid) {
         timeout = setTimeout(function () {
-<<<<<<< HEAD
-            t.ok(false, 'timed out attempting to delete totally_indestructible VM');
-=======
             t.ok(false,
                 'timed out attempting to delete totally_indestructible VM');
->>>>>>> e25c92e0
             t.end();
         }, DELETE_TIMEOUT);
 
@@ -644,12 +632,8 @@
 
     if (vm_uuid) {
         timeout = setTimeout(function () {
-<<<<<<< HEAD
-            t.ok(false, 'timed out attempting to delete totally_indestructible VM');
-=======
             t.ok(false,
                 'timed out attempting to delete totally_indestructible VM');
->>>>>>> e25c92e0
             t.end();
         }, DELETE_TIMEOUT);
 
