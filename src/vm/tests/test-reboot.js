--- conflicted
+++ resolved
@@ -136,11 +136,6 @@
     vmtest.on_new_vm(t, null, payload, state, [
         function (cb) {
             var timeout = setTimeout(function () {
-<<<<<<< HEAD
-                cb(new Error('timed out waiting for VM.load'));
-            }, 30000);
-            VM.load(state.uuid, function (err, obj) {
-=======
                 failed = true;
                 // don't return an error since we still want the delete.
                 t.ok(false, 'timed out waiting for VM.load');
@@ -150,7 +145,6 @@
                 if (failed) {
                     return;
                 }
->>>>>>> e25c92e0
                 clearTimeout(timeout);
                 t.ok(!err, 'loading obj for VM');
                 if (err) {
@@ -165,12 +159,6 @@
                 cb();
             });
         }, function (cb) {
-<<<<<<< HEAD
-            var timeout = setTimeout(function () {
-                cb(new Error('timed out waiting for VM.reboot'));
-            }, 30000);
-            VM.reboot(state.uuid, {}, function (err) {
-=======
             if (failed) {
                 cb();
                 return;
@@ -185,18 +173,11 @@
                 if (failed) {
                     return;
                 }
->>>>>>> e25c92e0
                 clearTimeout(timeout);
                 t.ok(!err, 'rebooted VM: ' + (err ? err.message : 'success'));
                 cb();
             });
         }, function (cb) {
-<<<<<<< HEAD
-            var timeout = setTimeout(function () {
-                cb(new Error('timed out waiting for VM.load'));
-            }, 30000);
-            VM.load(state.uuid, function (err, obj) {
-=======
             if (failed) {
                 cb();
                 return;
@@ -211,7 +192,6 @@
                 if (failed) {
                     return;
                 }
->>>>>>> e25c92e0
                 clearTimeout(timeout);
                 t.ok(!err, 'loading obj for VM');
                 if (err) {
